import argparse
import json
import logging
import random
import uuid
from collections import defaultdict
from hashlib import sha224
from os.path import dirname
from re import match
from sys import exit, stderr
from textwrap import wrap
from weakref import WeakKeyDictionary

from .template_engine import SuperFormatter

''' Helper functions '''

''' The base for this (descriptors instead of properties) has been shamelessly lifted from https://nbviewer.jupyter.org/urls/gist.github.com/ChrisBeaumont/5758381/raw/descriptor_writeup.ipynb
    By Chris Beaumont
'''


logger = logging.getLogger(__name__)


class var(object):
    ''' A descriptor that allows setting a value only once '''
    def __init__(self, default, onSet=None):
        self.default = default
        self.data = WeakKeyDictionary()
        self.onSet = onSet

    def __get__(self, instance, owner):
        # when x.d is called we get here
        # instance = x
        # owner = type(x)
        return self.data.get(instance, self.default)

    def __set__(self, instance, value):
        # called when x.d = val
        # instance = x
        # value = val
        if instance in self.data:
            raise ValueError(
                    "cannot overwrite {} value with {}, already set to {}".format(
                        self.__class__.__name__, value, self.data[instance]
                    )
                  )
        self.data[instance] = value
        if self.onSet is not None:
            self.onSet(instance, value)


class varString(var):
    def __set__(self, instance, value):
        if not isinstance(value, str):
            raise ValueError("expecting a String value, got a {}".format(type(value)))
        super().__set__(instance, value)


class varBoundary(var):
    def __set__(self, instance, value):
        if not isinstance(value, Boundary):
            raise ValueError("expecting a Boundary value, got a {}".format(type(value)))
        super().__set__(instance, value)


class varBool(var):
    def __set__(self, instance, value):
        if not isinstance(value, bool):
            raise ValueError("expecting a boolean value, got a {}".format(type(value)))
        super().__set__(instance, value)


class varInt(var):
    def __set__(self, instance, value):
        if not isinstance(value, int):
            raise ValueError("expecting an integer value, got a {}".format(type(value)))
        super().__set__(instance, value)


class varElement(var):
    def __set__(self, instance, value):
        if not isinstance(value, Element):
            raise ValueError("expecting an Element (or inherited) "
                             "value, got a {}".format(type(value)))
        super().__set__(instance, value)


def _setColor(element):
    if element.inScope is True:
        return "black"
    else:
        return "grey69"


def _setLabel(element):
    return "<br/>".join(wrap(element.name, 14))


def _sort(elements, addOrder=False):
    ordered = sorted(elements, key=lambda flow: flow.order)
    if not addOrder:
        return ordered
    for i, flow in enumerate(ordered):
        if flow.order != -1:
            break
        ordered[i].order = i + 1
    return ordered


def _match_responses(flows):
    """Ensure that responses are pointing to requests"""
    index = defaultdict(list)
    for e in flows:
        key = (e.source, e.sink)
        index[key].append(e)
    for e in flows:
        if e.responseTo is not None:
            if not e.isResponse:
                e.isResponse = True
            if e.responseTo.response is None:
                e.responseTo.response = e
        if e.response is not None:
            if not e.response.isResponse:
                e.response.isResponse = True
            if e.response.responseTo is None:
                e.response.responseTo = e

    for e in flows:
        if not e.isResponse or e.responseTo is not None:
            continue
        key = (e.sink, e.source)
        if len(index[key]) == 1:
            e.responseTo = index[key][0]
            index[key][0].response = e

    return flows


def _applyDefaults(elements):
    for e in elements:
        e._safeset("data", e.source.data)
        if e.isResponse:
            e._safeset("protocol", e.source.protocol)
            e._safeset("srcPort", e.source.port)
            e._safeset("isEncrypted", e.source.isEncrypted)
        else:
            e._safeset("protocol", e.sink.protocol)
            e._safeset("dstPort", e.sink.port)
            if hasattr(e.sink, "isEncrypted"):
                e._safeset("isEncrypted", e.sink.isEncrypted)


''' End of help functions '''


class Threat():
    id = varString("")
    description = varString("")
    condition = varString("")
    details = varString("")
    severity = varString("")
    mitigations = varString("")
    example = varString("")
    references = varString("")
    target = ()

    ''' Represents a possible threat '''
    def __init__(self, json_read):
        self.id = json_read['SID']
        self.description = json_read['description']
        self.condition = json_read['condition']
        self.target = json_read['target']
        self.details = json_read['details']
        self.severity = json_read['severity']
        self.mitigations = json_read['mitigations']
        self.example = json_read['example']
        self.references = json_read['references']

    def apply(self, target):
        if type(self.target) is list:
            if target.__class__.__name__ not in self.target:
                return None
        else:
            if target.__class__.__name__ is not self.target:
                return None
        return eval(self.condition)


class Finding():
    ''' This class represents a Finding - the element in question and a description of the finding '''
    def __init__(self, element, description, details, severity, mitigations, example, id, references):
        self.target = element
        self.description = description
        self.details = details
        self.severity = severity
        self.mitigations = mitigations
        self.example = example
        self.id = id
        self.references = references


class TM():
    ''' Describes the threat model administratively, and holds all details during a run '''
    _BagOfFlows = []
    _BagOfElements = []
    _BagOfThreats = []
    _BagOfFindings = []
    _BagOfBoundaries = []
    _threatsExcluded = []
    _sf = None
    description = varString("")
    threatsFile = varString(dirname(__file__) + "/threatlib/threats.json",
                            onSet=lambda i, v: i._init_threats())
    isOrdered = varBool(False)
    mergeResponses = varBool(False)

    def __init__(self, name, **kwargs):
        for key, value in kwargs.items():
            setattr(self, key, value)
        self.name = name
        self._sf = SuperFormatter()
        self._add_threats()

    @classmethod
    def reset(cls):
        cls._BagOfFlows = []
        cls._BagOfElements = []
        cls._BagOfThreats = []
        cls._BagOfFindings = []
        cls._BagOfBoundaries = []

    def _init_threats(self):
        TM._BagOfThreats = []
        self._add_threats()

    def _add_threats(self):
        with open(self.threatsFile, "r", encoding="utf8") as threat_file:
            threats_json = json.load(threat_file)

        for i in threats_json:
            TM._BagOfThreats.append(Threat(i))

    def resolve(self):
        for e in (TM._BagOfElements):
            if e.inScope is True:
                for t in TM._BagOfThreats:
                    if t.apply(e) is True:
                        TM._BagOfFindings.append(Finding(e.name, t.description, t.details, t.severity, t.mitigations, t.example, t.id, t.references))

    def check(self):
        if self.description is None:
            raise ValueError("Every threat model should have at least a brief description of the system being modeled.")
        _applyDefaults(TM._BagOfFlows)
        for e in (TM._BagOfElements):
            e.check()
        TM._BagOfFlows = _match_responses(_sort(TM._BagOfFlows, self.isOrdered))

    def dfd(self):
        print("digraph tm {\n\tgraph [\n\tfontname = Arial;\n\tfontsize = 14;\n\t]")
        print("\tnode [\n\tfontname = Arial;\n\tfontsize = 14;\n\trankdir = lr;\n\t]")
        print("\tedge [\n\tshape = none;\n\tfontname = Arial;\n\tfontsize = 12;\n\t]")
        print('\tlabelloc = "t";\n\tfontsize = 20;\n\tnodesep = 1;\n')
        for b in TM._BagOfBoundaries:
            b.dfd()

        if self.mergeResponses:
            for e in TM._BagOfFlows:
                if e.response is not None:
                    e.response._is_drawn = True
        for e in TM._BagOfElements:
            #  Boundaries draw themselves
            if not e._is_drawn and not isinstance(e, Boundary) and e.inBoundary is None:
                e.dfd(mergeResponses=self.mergeResponses)
        print("}")

    def seq(self):
        print("@startuml")
        for e in TM._BagOfElements:
            if isinstance(e, Actor):
                print("actor {0} as \"{1}\"".format(e._uniq_name(), e.name))
            elif isinstance(e, Datastore):
                print("database {0} as \"{1}\"".format(e._uniq_name(), e.name))
            elif not isinstance(e, Dataflow) and not isinstance(e, Boundary):
                print("entity {0} as \"{1}\"".format(e._uniq_name(), e.name))

        for e in TM._BagOfFlows:
            print("{0} -> {1}: {2}".format(e.source._uniq_name(), e.sink._uniq_name(), e.name))
            if e.note != "":
                print("note left\n{}\nend note".format(e.note))
        print("@enduml")

    def report(self, *args, **kwargs):
        result = get_args()
        TM._template = result.report
        with open(self._template) as file:
            template = file.read()

        print(self._sf.format(template, tm=self, dataflows=self._BagOfFlows, threats=self._BagOfThreats, findings=self._BagOfFindings, elements=self._BagOfElements, boundaries=self._BagOfBoundaries))

    def process(self):
        self.check()
        result = get_args()
        logging.basicConfig(level=logging.INFO, format="%(levelname)s: %(message)s")
        if result.debug:
            logger.setLevel(logging.DEBUG)
        if result.seq is True:
            self.seq()
        if result.dfd is True:
            self.dfd()
        if result.report is not None:
            self.resolve()
            self.report()
        if result.exclude is not None:
            TM._threatsExcluded = result.exclude.split(",")
        if result.describe is not None:
            try:
                one_word = result.describe.split()[0]
                c = eval(one_word)
            except Exception:
                stderr.write("No such class to describe: {}\n".format(result.describe))
                exit(-1)
            print("The following properties are available for " + result.describe)
            [print("\t{}".format(i)) for i in dir(c) if not callable(i) and match("__", i) is None]
        if result.list is True:
            [print("{} - {}".format(t.id, t.description)) for t in TM._BagOfThreats]
            exit(0)


class Element():
    name = varString("")
    description = varString("")
    inBoundary = varBoundary(None)
    onAWS = varBool(False)
    isHardened = varBool(False)
    inScope = varBool(True)
    implementsAuthenticationScheme = varBool(False)
    implementsNonce = varBool(False)
    handlesResources = varBool(False)
    definesConnectionTimeout = varBool(False)
    OS = varString("")
    isAdmin = varBool(False)

    def __init__(self, name, **kwargs):
        for key, value in kwargs.items():
            setattr(self, key, value)
        self.name = name
        self.uuid = uuid.UUID(int=random.getrandbits(128))
        self._is_drawn = False
        TM._BagOfElements.append(self)

    def __repr__(self):
        return "<{0}.{1}({2}) at {3}>".format(
            self.__module__, type(self).__name__, self.name, hex(id(self))
        )

    def __str__(self):
        return "{0}({1})".format(type(self).__name__, self.name)

    def _uniq_name(self):
        ''' transform name and uuid into a unique string '''
        h = sha224(str(self.uuid).encode('utf-8')).hexdigest()
        name = "".join(x for x in self.name if x.isalpha())
        return "{0}_{1}_{2}".format(type(self).__name__.lower(), name, h[:10])

    def check(self):
        return True
        ''' makes sure it is good to go '''
        # all minimum annotations are in place
        if self.description == "" or self.name == "":
            raise ValueError("Element {} need a description and a name.".format(self.name))

    def dfd(self, **kwargs):
        self._is_drawn = True
        label = _setLabel(self)
        print("%s [\n\tshape = square;" % self._uniq_name())
        print('\tlabel = <<table border="0" cellborder="0" cellpadding="2"><tr><td><b>{0}</b></td></tr></table>>;'.format(label))
        print("]")

<<<<<<< HEAD
    def _safeset(self, attr, value):
        try:
            setattr(self, attr, value)
        except ValueError:
            pass


=======
>>>>>>> bd8f5ab0
class Lambda(Element):
    onAWS = varBool(True)
    authenticatesSource = varBool(False)
    hasAccessControl = varBool(False)
    sanitizesInput = varBool(False)
    encodesOutput = varBool(False)
    handlesResourceConsumption = varBool(False)
    authenticationScheme = varString("")
    usesEnvironmentVariables = varBool(False)
    validatesInput = varBool(False)
    checksInputBounds = varBool(False)
    environment = varString("")
    implementsAPI = varBool(False)
    authorizesSource = varBool(False)

    def __init__(self, name, **kwargs):
        super().__init__(name, **kwargs)

    def dfd(self, **kwargs):
        self._is_drawn = True
        color = _setColor(self)
        pngpath = dirname(__file__) + "/images/lambda.png"
        label = _setLabel(self)
        print('{0} [\n\tshape = none\n\tfixedsize=shape\n\timage="{2}"\n\timagescale=true\n\tcolor = {1}'.format(self._uniq_name(), color, pngpath))
        print('\tlabel = <<table border="0" cellborder="0" cellpadding="2"><tr><td><b>{}</b></td></tr></table>>;'.format(label))
        print("]")


class Server(Element):
    port = varInt(-1)
    isEncrypted = varBool(False)
    protocol = varString("")
    data = varString("")
    providesConfidentiality = varBool(False)
    providesIntegrity = varBool(False)
    authenticatesSource = varBool(False)
    authenticatesDestination = varBool(False)
    sanitizesInput = varBool(False)
    encodesOutput = varBool(False)
    hasAccessControl = varBool(False)
    implementsCSRFToken = varBool(False)
    handlesResourceConsumption = varBool(False)
    authenticationScheme = varString("")
    validatesInput = varBool(False)
    validatesHeaders = varBool(False)
    encodesHeaders = varBool(False)
    usesSessionTokens = varBool(False)
    usesEncryptionAlgorithm = varString("")
    usesCache = varBool(False)
    usesVPN = varBool(False)
    authorizesSource = varBool(False)
    usesCodeSigning = varBool(False)
    validatesContentType = varBool(False)
    invokesScriptFilters = varBool(False)
    usesStrongSessionIdentifiers = varBool(False)
    usesLatestTLSversion = varBool(False)
    implementsServerSideValidation = varBool(False)
    usesXMLParser = varBool(False)
    disablesDTD = varBool(False)
    checksInputBounds = varBool(False)
    implementsStrictHTTPValidation = varBool(False)

    def __init__(self, name, **kwargs):
        super().__init__(name, **kwargs)

    def dfd(self, **kwargs):
        self._is_drawn = True
        color = _setColor(self)
        label = _setLabel(self)
        print("{0} [\n\tshape = circle\n\tcolor = {1}".format(self._uniq_name(), color))
        print('\tlabel = <<table border="0" cellborder="0" cellpadding="2"><tr><td><b>{}</b></td></tr></table>>;'.format(label))
        print("]")


class ExternalEntity(Element):
    hasPhysicalAccess = varBool(False)

    def __init__(self, name, **kwargs):
        super().__init__(name, **kwargs)


class Datastore(Element):
    port = varInt(-1)
    isEncrypted = varBool(False)
    protocol = varString("")
    data = varString("")
    onRDS = varBool(False)
    storesLogData = varBool(False)
    storesPII = varBool(False)
    storesSensitiveData = varBool(False)
    isSQL = varBool(True)
    providesConfidentiality = varBool(False)
    providesIntegrity = varBool(False)
    authenticatesSource = varBool(False)
    authenticatesDestination = varBool(False)
    isShared = varBool(False)
    hasWriteAccess = varBool(False)
    handlesResourceConsumption = varBool(False)
    isResilient = varBool(False)
    handlesInterruptions = varBool(False)
    authorizesSource = varBool(False)
    hasAccessControl = varBool(False)
    authenticationScheme = varString("")
    usesEncryptionAlgorithm = varString("")
    validatesInput = varBool(False)
    implementsPOLP = varBool(False)

    def __init__(self, name, **kwargs):
        super().__init__(name, **kwargs)

    def dfd(self, **kwargs):
        self._is_drawn = True
        color = _setColor(self)
        label = _setLabel(self)
        print("{0} [\n\tshape = none;\n\tcolor = {1};".format(self._uniq_name(), color))
        print('\tlabel = <<table sides="TB" cellborder="0" cellpadding="2"><tr><td><font color="{1}"><b>{0}</b></font></td></tr></table>>;'.format(label, color))
        print("]")


class Actor(Element):
    port = varInt(-1)
    protocol = varString("")
    data = varString("")

    def __init__(self, name, **kwargs):
        super().__init__(name, **kwargs)

    def dfd(self, **kwargs):
        self._is_drawn = True
        label = _setLabel(self)
        print("%s [\n\tshape = square;" % self._uniq_name())
        print('\tlabel = <<table border="0" cellborder="0" cellpadding="2"><tr><td><b>{0}</b></td></tr></table>>;'.format(label))
        print("]")


class Process(Element):
    port = varInt(-1)
    isEncrypted = varBool(False)
    protocol = varString("")
    data = varString("")
    codeType = varString("Unmanaged")
    implementsCommunicationProtocol = varBool(False)
    providesConfidentiality = varBool(False)
    providesIntegrity = varBool(False)
    authenticatesSource = varBool(False)
    authenticatesDestination = varBool(False)
    isResilient = varBool(False)
    hasAccessControl = varBool(False)
    tracksExecutionFlow = varBool(False)
    implementsCSRFToken = varBool(False)
    handlesResourceConsumption = varBool(False)
    handlesCrashes = varBool(False)
    handlesInterruptions = varBool(False)
    authorizesSource = varBool(False)
    authenticationScheme = varString("")
    checksInputBounds = varBool(False)
    validatesInput = varBool(False)
    sanitizesInput = varBool(False)
    implementsAPI = varBool(False)
    usesSecureFunctions = varBool(False)
    environment = varString("")
    usesEnvironmentVariables = varBool(False)
    disablesiFrames = varBool(False)
    implementsPOLP = varBool(False)
    encodesOutput = varBool(False)
    usesParameterizedInput = varBool(False)
    allowsClientSideScripting = varBool(False)
    usesStrongSessionIdentifiers = varBool(False)
    encryptsCookies = varBool(False)
    usesMFA = varBool(False)
    encryptsSessionData = varBool(False)
    verifySessionIdentifiers = varBool(False)

    def __init__(self, name, **kwargs):
        super().__init__(name, **kwargs)

    def dfd(self, **kwargs):
        self._is_drawn = True
        color = _setColor(self)
        label = _setLabel(self)
        print("{0} [\n\tshape = circle;\n\tcolor = {1};\n".format(self._uniq_name(), color))
        print('\tlabel = <<table border="0" cellborder="0" cellpadding="2"><tr><td><font color="{1}"><b>{0}</b></font></td></tr></table>>;'.format(label, color))
        print("]")


class SetOfProcesses(Process):
    def __init__(self, name, **kwargs):
        super().__init__(name, **kwargs)

    def dfd(self, **kwargs):
        self._is_drawn = True
        color = _setColor(self)
        label = _setLabel(self)
        print("{0} [\n\tshape = doublecircle;\n\tcolor = {1};\n".format(self._uniq_name(), color))
        print('\tlabel = <<table border="0" cellborder="0" cellpadding="2"><tr><td><font color="{1}"><b>{0}</b></font></td></tr></table>>;'.format(label, color))
        print("]")


class Dataflow(Element):
    source = varElement(None)
    sink = varElement(None)
    isResponse = varBool(False)
    response = varElement(None)
    responseTo = varElement(None)
    srcPort = varInt(-1)
    dstPort = varInt(-1)
    isEncrypted = varBool(False)
    protocol = varString("")
    data = varString("")
    authenticatedWith = varBool(False)
    order = varInt(-1)
    implementsCommunicationProtocol = varBool(False)
    name = varString("")
    note = varString("")
    usesVPN = varBool(False)
    authorizesSource = varBool(False)
    usesSessionTokens = varBool(False)
    usesLatestTLSversion = varBool(False)

    def __init__(self, source, sink, name, **kwargs):
        self.source = source
        self.sink = sink
        super().__init__(name, **kwargs)
        TM._BagOfFlows.append(self)

    def __set__(self, instance, value):
        print("Should not have gotten here.")

    def check(self):
        ''' makes sure it is good to go '''
        # all minimum annotations are in place
        # then add itself to _BagOfFlows
        pass

    def dfd(self, mergeResponses=False, **kwargs):
        self._is_drawn = True
        color = _setColor(self)
        label = _setLabel(self)
        if self.order >= 0:
            label = '({0}) {1}'.format(self.order, label)
        direction = "forward"
        if mergeResponses and self.response is not None:
            direction = "both"
            resp_label = _setLabel(self.response)
            if self.response.order >= 0:
                resp_label = "({0}) {1}".format(self.response.order, resp_label)
            label += "<br/>" + resp_label
        print("\t{0} -> {1} [\n\t\tcolor = {2};\n\t\tdir = {3};\n".format(
            self.source._uniq_name(),
            self.sink._uniq_name(),
            color,
            direction,
        ))
        print('\t\tlabel = <<table border="0" cellborder="0" cellpadding="2"><tr><td><font color="{1}"><b>{0}</b></font></td></tr></table>>;'.format(label, color))
        print("\t]")


class Boundary(Element):
    def __init__(self, name, **kwargs):
        super().__init__(name, **kwargs)
        if name not in TM._BagOfBoundaries:
            TM._BagOfBoundaries.append(self)

    def dfd(self):
        if self._is_drawn:
            return

        self._is_drawn = True
        logger.debug("Now drawing boundary " + self.name)
        label = self.name
        print("subgraph cluster_{0} {{\n\tgraph [\n\t\tfontsize = 10;\n\t\tfontcolor = firebrick2;\n\t\tstyle = dashed;\n\t\tcolor = firebrick2;\n\t\tlabel = <<i>{1}</i>>;\n\t]\n".format(self._uniq_name(), label))
        for e in TM._BagOfElements:
            if e.inBoundary == self and not e._is_drawn:
                # The content to draw can include Boundary objects
                logger.debug("Now drawing content {}".format(e.name))
                e.dfd()
        print("\n}\n")


def get_args():
    _parser = argparse.ArgumentParser()
    _parser.add_argument('--debug', action='store_true', help='print debug messages')
    _parser.add_argument('--dfd', action='store_true', help='output DFD')
    _parser.add_argument('--report', help='output report using the named template file (sample template file is under docs/template.md)')
    _parser.add_argument('--exclude', help='specify threat IDs to be ignored')
    _parser.add_argument('--seq', action='store_true', help='output sequential diagram')
    _parser.add_argument('--list', action='store_true', help='list all available threats')
    _parser.add_argument('--describe', help='describe the properties available for a given element')

    _args = _parser.parse_args()
    return _args<|MERGE_RESOLUTION|>--- conflicted
+++ resolved
@@ -378,16 +378,13 @@
         print('\tlabel = <<table border="0" cellborder="0" cellpadding="2"><tr><td><b>{0}</b></td></tr></table>>;'.format(label))
         print("]")
 
-<<<<<<< HEAD
     def _safeset(self, attr, value):
         try:
             setattr(self, attr, value)
         except ValueError:
             pass
 
-
-=======
->>>>>>> bd8f5ab0
+         
 class Lambda(Element):
     onAWS = varBool(True)
     authenticatesSource = varBool(False)
